services:
  bot_service:
    build:
      context: .
      dockerfile: src/Dockerfile
    depends_on:
      bot_service_db:
        condition: service_healthy
      rabbitmq_broker:
        condition: service_healthy
      redis:
        condition: service_started
    volumes:
      - ./src:/srv/app/src
    ports:
      - "8080:8080" #TODO to delete on prod

<<<<<<< HEAD
  celery_worker:
    build:
      context: .
      dockerfile: ./broker/Dockerfile.celery
    restart: always
    depends_on:
      redis:
        condition: service_started
      rabbitmq_broker:
        condition: service_healthy
    env_file:
      - .env
    command: celery -A src.tasks worker -l info  --concurrency=2
    environment:
      CELERY_BROKER_URL: amqp://${BROKER_USER}:${BROKER_PASS}@rabbitmq_broker:5672//
      CELERY_RESULT_BACKEND: redis://:${REDIS_PASS}@redis:6379/0

=======
  user_service:
    container_name: backend
    build:
      context: .
      dockerfile: user_service/Dockerfile
    depends_on:
      user_service_db:
        condition: service_healthy
    env_file:
      - .env
    restart: always
    ports:
      - "8000:8000" #TODO to delete on prod

  celery_worker:
    build:
      context: .
      dockerfile: ./broker/Dockerfile.celery
    restart: always
    depends_on:
      redis:
        condition: service_started
      rabbitmq_broker:
        condition: service_healthy
    env_file:
      - .env
    command: celery -A src.tasks worker -l info  --concurrency=2
    environment:
      CELERY_BROKER_URL: amqp://${BROKER_USER}:${BROKER_PASS}@rabbitmq_broker:5672//
      CELERY_RESULT_BACKEND: redis://:${REDIS_PASS}@redis:6379/0

>>>>>>> 022d142d
  flower:
    build:
      context: .
      dockerfile: ./broker/Dockerfile.flower
    restart: always
    depends_on:
#      - celery_worker
      - rabbitmq_broker
    ports:
      - "5555:5555" #TODO: DELETE ON PROD
    volumes:
      - flower_data:/app/flower_data
    env_file:
      - .env
    environment:
      CELERY_BROKER_URL: ${BROKER_PROTOCOL}://${BROKER_USER}:${BROKER_PASS}@${BROKER_HOST}:${BROKER_PORT}//
      CELERY_RESULT_BACKEND: redis://:${REDIS_PASS}@${REDIS_HOST}:${REDIS_PORT}/0
    command: celery -A src.celery.tasks flower --port=5555

  beat:
    restart: always
    build:
      context: .
    depends_on:
<<<<<<< HEAD
      - worker
=======
      - celery_worker
>>>>>>> 022d142d
      - redis
    volumes:
      - ./src/:/usr/src/app/
    env_file:
      - ./.env
    command: ["celery", "--workdir=./mail_sender", "-A", "mail_sender", "beat", "-l", "info", "-S", "django"]

  bot_service_db:
    image: postgres:15
    container_name: bot_service_db
    environment:
      POSTGRES_DB: ${BOT_SERVICE_DB_NAME}
      POSTGRES_USER: ${BOT_SERVICE_DB_USER}
      POSTGRES_PASSWORD: ${BOT_SERVICE_DB_PASSWORD}
    volumes:
      - bot_service_db_data:/var/lib/postgresql/data/
    healthcheck:
      test: [ "CMD-SHELL", "sh -c 'pg_isready -U $$POSTGRES_USER -d $$POSTGRES_DB'" ]
      interval: 10s
      timeout: 3s
      retries: 3
    restart: always
    ports:
      - "5432:5432" #TODO to delete on prod

  user_service_db:
    image: postgres:15
    container_name: user_service_db
    environment:
      POSTGRES_DB: ${USER_SERVICE_DB_NAME}
      POSTGRES_USER: ${USER_SERVICE_DB_USER}
      POSTGRES_PASSWORD: ${USER_SERVICE_DB_PASSWORD}
    volumes:
      - user_service_db_data:/var/lib/postgresql/data/
    healthcheck:
      test: [ "CMD-SHELL", "sh -c 'pg_isready -U $$POSTGRES_USER -d $$POSTGRES_DB'" ]
      interval: 10s
      timeout: 3s
      retries: 3
    restart: always
    ports:
      - "5433:5432" #TODO to delete on prod

  rabbitmq_broker:
    image: rabbitmq:4.0-management  # Includes the management plugin for monitoring
    container_name: rabbitmq_broker
    ports:
      - "5672:5672" # Port for AMQP #TODO: DELETE ON PROD
      - "15672:15672" # Port for web-interface #TODO: DELETE ON PROD
    environment:
      RABBITMQ_DEFAULT_USER: ${BROKER_USER}
      RABBITMQ_DEFAULT_PASS: ${BROKER_PASS}
    healthcheck:
      test: [ "CMD", "rabbitmqctl", "ping" ]
      interval: 10s
      retries: 5
    volumes:
      - rabbitmq_data:/var/lib/rabbitmq
    env_file:
      - .env

  redis:
    image: redis:latest
    ports:
      - "6379:6379" #TODO: DELETE ON PROD
    volumes:
      - redis_data:/data
    env_file:
      - .env
    environment:
      REDIS_PASSWORD: ${REDIS_PASS}
    command: redis-server --requirepass ${REDIS_PASS}

volumes:
  bot_service_db_data:
  user_service_db_data:
  rabbitmq_data:
  redis_data:
  flower_data:<|MERGE_RESOLUTION|>--- conflicted
+++ resolved
@@ -15,25 +15,7 @@
     ports:
       - "8080:8080" #TODO to delete on prod
 
-<<<<<<< HEAD
-  celery_worker:
-    build:
-      context: .
-      dockerfile: ./broker/Dockerfile.celery
-    restart: always
-    depends_on:
-      redis:
-        condition: service_started
-      rabbitmq_broker:
-        condition: service_healthy
-    env_file:
-      - .env
-    command: celery -A src.tasks worker -l info  --concurrency=2
-    environment:
-      CELERY_BROKER_URL: amqp://${BROKER_USER}:${BROKER_PASS}@rabbitmq_broker:5672//
-      CELERY_RESULT_BACKEND: redis://:${REDIS_PASS}@redis:6379/0
 
-=======
   user_service:
     container_name: backend
     build:
@@ -65,7 +47,6 @@
       CELERY_BROKER_URL: amqp://${BROKER_USER}:${BROKER_PASS}@rabbitmq_broker:5672//
       CELERY_RESULT_BACKEND: redis://:${REDIS_PASS}@redis:6379/0
 
->>>>>>> 022d142d
   flower:
     build:
       context: .
@@ -90,11 +71,8 @@
     build:
       context: .
     depends_on:
-<<<<<<< HEAD
-      - worker
-=======
       - celery_worker
->>>>>>> 022d142d
+
       - redis
     volumes:
       - ./src/:/usr/src/app/
